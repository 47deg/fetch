--- conflicted
+++ resolved
@@ -15,13 +15,8 @@
       Seq(
         libraryDependencies ++=
           Seq(
-<<<<<<< HEAD
-            "org.typelevel" %%% "cats-effect" % "2.3.3",
-            "org.scalatest" %%% "scalatest"   % "3.2.3" % "test"
-=======
             "org.typelevel" %%% "cats-effect" % "2.3.1",
             "org.scalatest" %%% "scalatest"   % "3.2.4" % "test"
->>>>>>> 7d380ba4
           )
       )
 
