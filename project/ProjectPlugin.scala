--- conflicted
+++ resolved
@@ -61,15 +61,9 @@
 
     lazy val examplesSettings = Seq(
       libraryDependencies ++= Seq(
-<<<<<<< HEAD
         "io.circe"     %% "circe-generic"       % "0.14.0-M6",
-        "org.tpolecat" %% "doobie-core"         % "0.11.0-M2",
-        "org.tpolecat" %% "doobie-h2"           % "0.11.0-M2",
-=======
-        "io.circe"     %% "circe-generic"       % "0.14.0-M5",
         "org.tpolecat" %% "doobie-core"         % "0.13.1",
         "org.tpolecat" %% "doobie-h2"           % "0.13.1",
->>>>>>> aa2ebebf
         "org.tpolecat" %% "atto-core"           % "0.9.3",
         "org.http4s"   %% "http4s-blaze-client" % "0.21.22",
         "org.http4s"   %% "http4s-circe"        % "0.21.22",
