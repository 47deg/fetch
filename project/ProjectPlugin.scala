import microsites.MicrositesPlugin.autoImport._
import com.typesafe.sbt.site.SitePlugin.autoImport._
import sbt.Keys._
import sbt._
import microsites._
import org.portablescala.sbtplatformdeps.PlatformDepsPlugin.autoImport._

object ProjectPlugin extends AutoPlugin {

  override def trigger: PluginTrigger = allRequirements

  object autoImport {

    lazy val commonCrossDependencies =
      Seq(
        libraryDependencies ++=
          Seq(
            "org.typelevel" %%% "cats-effect" % "2.3.1",
            "org.scalatest" %%% "scalatest"   % "3.2.3" % "test"
          )
      )

    lazy val micrositeSettings: Seq[Def.Setting[_]] = Seq(
      micrositeName := "Fetch",
      micrositeCompilingDocsTool := WithMdoc,
      micrositeDescription := "Simple & Efficient data fetching",
      micrositeBaseUrl := "fetch",
      micrositeDocumentationUrl := "/fetch/docs",
      micrositeHighlightTheme := "tomorrow",
      micrositeExternalLayoutsDirectory := (resourceDirectory in Compile).value / "microsite" / "_layouts",
      micrositeExternalIncludesDirectory := (resourceDirectory in Compile).value / "microsite" / "_includes",
      micrositeDataDirectory := (resourceDirectory in Compile).value / "microsite" / "_data",
      micrositeTheme := "pattern",
      micrositePalette := Map(
        "brand-primary"   -> "#DD4949",
        "brand-secondary" -> "#104051",
        "brand-tertiary"  -> "#EFF2F3",
        "gray-dark"       -> "#48474C",
        "gray"            -> "#8D8C92",
        "gray-light"      -> "#E3E2E3",
        "gray-lighter"    -> "#F4F3F9",
        "white-color"     -> "#FFFFFF"
      ),
      includeFilter in makeSite := "*.html" | "*.css" | "*.png" | "*.svg" | "*.jpg" | "*.gif" | "*.js" | "*.json" | "*.swf" | "*.md",
      micrositeGithubToken := Option(System.getenv().get("GITHUB_TOKEN")),
      micrositePushSiteWith := GitHub4s,
      micrositeConfigYaml := ConfigYml(
        yamlPath = Some((resourceDirectory in Compile).value / "microsite" / "custom-config.yml")
      ),
      micrositeCDNDirectives := CdnDirectives(
        cssList = List(
          "css/custom.css"
        )
      )
    )

    lazy val docsSettings: Seq[Def.Setting[_]] =
      micrositeSettings ++ Seq(
        scalacOptions ~= (_.filterNot(Set("-Ywarn-unused-import", "-Ywarn-dead-code"))),
        aggregate in doc := true
      )

    lazy val examplesSettings = Seq(
      libraryDependencies ++= Seq(
        "io.circe"     %% "circe-generic"       % "0.13.0",
<<<<<<< HEAD
        "org.tpolecat" %% "doobie-core"         % "0.10.0",
        "org.tpolecat" %% "doobie-h2"           % "0.10.0",
        "org.tpolecat" %% "atto-core"           % "0.8.0",
=======
        "org.tpolecat" %% "doobie-core"         % "0.9.4",
        "org.tpolecat" %% "doobie-h2"           % "0.9.4",
        "org.tpolecat" %% "atto-core"           % "0.9.0",
>>>>>>> e79f1fc6
        "org.http4s"   %% "http4s-blaze-client" % "0.21.15",
        "org.http4s"   %% "http4s-circe"        % "0.21.15",
        "redis.clients" % "jedis"               % "3.4.1",
        "io.monix"     %% "monix"               % "3.3.0"
      )
    ) ++ commonCrossDependencies
  }

  override def projectSettings: Seq[Def.Setting[_]] =
    Seq(
      scalacOptions := {
        val withStripedLinter = scalacOptions.value filterNot Set("-Xlint", "-Xfuture").contains
        (CrossVersion.partialVersion(scalaBinaryVersion.value) match {
          case Some((2, 13)) => withStripedLinter :+ "-Ymacro-annotations"
          case _             => withStripedLinter
        }) :+ "-language:higherKinds"
      },
      addCompilerPlugin("org.typelevel" % "kind-projector"     % "0.11.2" cross CrossVersion.full),
      addCompilerPlugin("com.olegpy"   %% "better-monadic-for" % "0.3.1"),
      scalacOptions := Seq(
        "-unchecked",
        "-deprecation",
        "-feature",
        "-Ywarn-dead-code",
        "-language:higherKinds",
        "-language:existentials",
        "-language:postfixOps"
      ) ++ (CrossVersion.partialVersion(scalaVersion.value) match {
        case Some((2, 13)) => Seq()
        case _             => Seq("-Ypartial-unification")
      })
    )

}<|MERGE_RESOLUTION|>--- conflicted
+++ resolved
@@ -63,15 +63,9 @@
     lazy val examplesSettings = Seq(
       libraryDependencies ++= Seq(
         "io.circe"     %% "circe-generic"       % "0.13.0",
-<<<<<<< HEAD
-        "org.tpolecat" %% "doobie-core"         % "0.10.0",
-        "org.tpolecat" %% "doobie-h2"           % "0.10.0",
-        "org.tpolecat" %% "atto-core"           % "0.8.0",
-=======
         "org.tpolecat" %% "doobie-core"         % "0.9.4",
         "org.tpolecat" %% "doobie-h2"           % "0.9.4",
         "org.tpolecat" %% "atto-core"           % "0.9.0",
->>>>>>> e79f1fc6
         "org.http4s"   %% "http4s-blaze-client" % "0.21.15",
         "org.http4s"   %% "http4s-circe"        % "0.21.15",
         "redis.clients" % "jedis"               % "3.4.1",
