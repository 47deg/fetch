--- conflicted
+++ resolved
@@ -67,13 +67,8 @@
         "org.tpolecat" %% "atto-core"           % "0.8.0",
         "org.http4s"   %% "http4s-blaze-client" % "0.21.4",
         "org.http4s"   %% "http4s-circe"        % "0.21.4",
-<<<<<<< HEAD
-        "redis.clients" % "jedis"               % "2.10.2",
-        "io.monix"     %% "monix"               % "3.0.0"
-=======
         "redis.clients" % "jedis"               % "2.9.3",
         "io.monix"     %% "monix"               % "3.2.2"
->>>>>>> e5902277
       )
     ) ++ commonCrossDependencies
   }
