--- conflicted
+++ resolved
@@ -15,13 +15,8 @@
       Seq(
         libraryDependencies ++=
           Seq(
-<<<<<<< HEAD
-            "org.typelevel" %%% "cats-effect" % "2.3.3",
-            "org.scalatest" %%% "scalatest"   % "3.2.5" % "test"
-=======
             "org.typelevel" %%% "cats-effect" % "2.4.1",
             "org.scalatest" %%% "scalatest"   % "3.2.6" % "test"
->>>>>>> de17f278
           )
       )
 
@@ -66,23 +61,13 @@
 
     lazy val examplesSettings = Seq(
       libraryDependencies ++= Seq(
-<<<<<<< HEAD
         "io.circe"     %% "circe-generic"       % "0.14.0-M3",
         "org.tpolecat" %% "doobie-core"         % "0.11.0-M2",
         "org.tpolecat" %% "doobie-h2"           % "0.11.0-M2",
-        "org.tpolecat" %% "atto-core"           % "0.9.1",
-        "org.http4s"   %% "http4s-blaze-client" % "0.21.19",
-        "org.http4s"   %% "http4s-circe"        % "0.21.19",
-        "redis.clients" % "jedis"               % "3.5.1",
-=======
-        "io.circe"     %% "circe-generic"       % "0.13.0",
-        "org.tpolecat" %% "doobie-core"         % "0.12.1",
-        "org.tpolecat" %% "doobie-h2"           % "0.12.1",
         "org.tpolecat" %% "atto-core"           % "0.9.2",
         "org.http4s"   %% "http4s-blaze-client" % "0.21.21",
         "org.http4s"   %% "http4s-circe"        % "0.21.21",
         "redis.clients" % "jedis"               % "3.5.2",
->>>>>>> de17f278
         "io.monix"     %% "monix"               % "3.3.0"
       )
     ) ++ commonCrossDependencies
