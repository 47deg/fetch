import microsites.MicrositesPlugin.autoImport._
import com.typesafe.sbt.site.SitePlugin.autoImport._
import sbt.Keys._
import sbt._
import microsites._
import org.portablescala.sbtplatformdeps.PlatformDepsPlugin.autoImport._

object ProjectPlugin extends AutoPlugin {

  override def trigger: PluginTrigger = allRequirements

  object autoImport {

    lazy val commonCrossDependencies =
      Seq(
        libraryDependencies ++=
          Seq(
            "org.typelevel" %%% "cats-effect" % "2.3.1",
            "org.scalatest" %%% "scalatest"   % "3.2.3" % "test"
          )
      )

    lazy val micrositeSettings: Seq[Def.Setting[_]] = Seq(
      micrositeName := "Fetch",
      micrositeDescription := "Simple & Efficient data fetching",
      micrositeBaseUrl := "fetch",
      micrositeDocumentationUrl := "/fetch/docs",
      micrositeHighlightTheme := "tomorrow",
      micrositeExternalLayoutsDirectory := (resourceDirectory in Compile).value / "microsite" / "_layouts",
      micrositeExternalIncludesDirectory := (resourceDirectory in Compile).value / "microsite" / "_includes",
      micrositeDataDirectory := (resourceDirectory in Compile).value / "microsite" / "_data",
      micrositeTheme := "pattern",
      micrositePalette := Map(
        "brand-primary"   -> "#DD4949",
        "brand-secondary" -> "#104051",
        "brand-tertiary"  -> "#EFF2F3",
        "gray-dark"       -> "#48474C",
        "gray"            -> "#8D8C92",
        "gray-light"      -> "#E3E2E3",
        "gray-lighter"    -> "#F4F3F9",
        "white-color"     -> "#FFFFFF"
      ),
      includeFilter in makeSite := "*.html" | "*.css" | "*.png" | "*.svg" | "*.jpg" | "*.gif" | "*.js" | "*.json" | "*.swf" | "*.md",
      micrositeGithubToken := Option(System.getenv().get("GITHUB_TOKEN")),
      micrositePushSiteWith := GitHub4s,
      micrositeConfigYaml := ConfigYml(
        yamlPath = Some((resourceDirectory in Compile).value / "microsite" / "custom-config.yml")
      ),
      micrositeCDNDirectives := CdnDirectives(
        cssList = List(
          "css/custom.css"
        )
      )
    )

    lazy val docsSettings: Seq[Def.Setting[_]] =
      micrositeSettings ++ Seq(
        scalacOptions ~= (_.filterNot(Set("-Ywarn-unused-import", "-Ywarn-dead-code"))),
        aggregate in doc := true
      )

    lazy val examplesSettings = Seq(
      libraryDependencies ++= Seq(
        "io.circe"     %% "circe-generic"       % "0.13.0",
        "org.tpolecat" %% "doobie-core"         % "0.10.0",
        "org.tpolecat" %% "doobie-h2"           % "0.10.0",
<<<<<<< HEAD
        "org.tpolecat" %% "atto-core"           % "0.9.1",
        "org.http4s"   %% "http4s-blaze-client" % "0.21.17",
        "org.http4s"   %% "http4s-circe"        % "0.21.17",
=======
        "org.tpolecat" %% "atto-core"           % "0.9.0",
        "org.http4s"   %% "http4s-blaze-client" % "0.21.18",
        "org.http4s"   %% "http4s-circe"        % "0.21.18",
>>>>>>> b4498fc8
        "redis.clients" % "jedis"               % "3.5.1",
        "io.monix"     %% "monix"               % "3.3.0"
      )
    ) ++ commonCrossDependencies
  }

  override def projectSettings: Seq[Def.Setting[_]] =
    Seq(
      scalacOptions := {
        val withStripedLinter = scalacOptions.value filterNot Set("-Xlint", "-Xfuture").contains
        (CrossVersion.partialVersion(scalaBinaryVersion.value) match {
          case Some((2, 13)) => withStripedLinter :+ "-Ymacro-annotations"
          case _             => withStripedLinter
        }) :+ "-language:higherKinds"
      },
      addCompilerPlugin("org.typelevel" % "kind-projector"     % "0.11.3" cross CrossVersion.full),
      addCompilerPlugin("com.olegpy"   %% "better-monadic-for" % "0.3.1"),
      scalacOptions := Seq(
        "-unchecked",
        "-deprecation",
        "-feature",
        "-Ywarn-dead-code",
        "-language:higherKinds",
        "-language:existentials",
        "-language:postfixOps"
      ) ++ (CrossVersion.partialVersion(scalaVersion.value) match {
        case Some((2, 13)) => Seq()
        case _             => Seq("-Ypartial-unification")
      })
    )

}<|MERGE_RESOLUTION|>--- conflicted
+++ resolved
@@ -64,15 +64,9 @@
         "io.circe"     %% "circe-generic"       % "0.13.0",
         "org.tpolecat" %% "doobie-core"         % "0.10.0",
         "org.tpolecat" %% "doobie-h2"           % "0.10.0",
-<<<<<<< HEAD
-        "org.tpolecat" %% "atto-core"           % "0.9.1",
-        "org.http4s"   %% "http4s-blaze-client" % "0.21.17",
-        "org.http4s"   %% "http4s-circe"        % "0.21.17",
-=======
         "org.tpolecat" %% "atto-core"           % "0.9.0",
         "org.http4s"   %% "http4s-blaze-client" % "0.21.18",
         "org.http4s"   %% "http4s-circe"        % "0.21.18",
->>>>>>> b4498fc8
         "redis.clients" % "jedis"               % "3.5.1",
         "io.monix"     %% "monix"               % "3.3.0"
       )
