--- conflicted
+++ resolved
@@ -65,15 +65,9 @@
         "org.tpolecat" %% "doobie-core"         % "0.10.0",
         "org.tpolecat" %% "doobie-h2"           % "0.10.0",
         "org.tpolecat" %% "atto-core"           % "0.9.0",
-<<<<<<< HEAD
-        "org.http4s"   %% "http4s-blaze-client" % "0.21.15",
-        "org.http4s"   %% "http4s-circe"        % "0.21.15",
-        "redis.clients" % "jedis"               % "3.5.1",
-=======
         "org.http4s"   %% "http4s-blaze-client" % "0.21.16",
         "org.http4s"   %% "http4s-circe"        % "0.21.16",
         "redis.clients" % "jedis"               % "3.5.0",
->>>>>>> b7a164f5
         "io.monix"     %% "monix"               % "3.3.0"
       )
     ) ++ commonCrossDependencies
