--- conflicted
+++ resolved
@@ -1,26 +1,12 @@
 content:
-<<<<<<< HEAD
-    - title: Verification
-      description: Eases the creation of Xcode Playgrounds with support for third party libraries.
-      icon: img/icon-feature-first.svg
-
-    - title: Compile
-      description: Compiles Xcode Playgrounds with support for third party libraries from the command line.
-      icon: img/icon-feature-second.svg
-
-    - title: Generation
-      description: Generates Markdown project from Xcode Playground.
-      icon: img/icon-feature-third.svg
-=======
     - title: Define
       description: Tell Fetch how your data is fetched and define your data-fetching functions using functional combinators.
-      icon: img/icon-feature-first.png
+      icon: img/icon-feature-first.svg
 
     - title: Run
       description: Fetch can run your data-fetching code and apply multiple optimizations such as baching, caching and deduplication.
-      icon: img/icon-feature-second.png
+      icon: img/icon-feature-second.svg
 
     - title: Inspect
       description: The execution log of a Fetch can be inspected and it contains information about fetch scheduling, results and timings.
-      icon: img/icon-feature-third.png
->>>>>>> b497e678
+      icon: img/icon-feature-third.svg